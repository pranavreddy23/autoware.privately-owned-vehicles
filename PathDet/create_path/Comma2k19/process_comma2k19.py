--- conflicted
+++ resolved
@@ -71,11 +71,7 @@
     
     return np.array(result)
 
-<<<<<<< HEAD
 def get_frame_positions_local(frame_count, frame_positions, frame_orientations):
-=======
-def get_frame_positions_local(frame_count, seg_path):
->>>>>>> 0af80d23
     """
     Get local frame positions relative to a specific frame.
 
@@ -86,10 +82,6 @@
     Returns:
     numpy.ndarray: An array of local frame positions.
     """
-<<<<<<< HEAD
-=======
-    frame_positions, frame_orientations = load_frame_pos(seg_path)
->>>>>>> 0af80d23
     ecef_from_local = orient.rot_from_quat(frame_orientations[frame_count])
     local_from_ecef = ecef_from_local.T
     frame_positions_local = np.einsum('ij,kj->ki', local_from_ecef, frame_positions - frame_positions[frame_count])
@@ -117,13 +109,9 @@
         x = int((img_h-intercept)/slope)
     return np.vstack(([x,img_h],points))
 
-<<<<<<< HEAD
 def generate_mask_vis(frame_count, seg_path, out_path, processed_img_count, 
                       frame_positions, frame_orientations,
                       width=1, height=1.2, line_color=(0,255,0)):
-=======
-def generate_mask_vis(frame_count, seg_path, width=1, height=1.2, fill_color=(128,0,255), line_color=(0,255,0)):
->>>>>>> 0af80d23
     """
     Generate a mask visualization for a specific frame.
 
@@ -138,13 +126,8 @@
     Returns:
     numpy.ndarray: An array of image points.
     """
-<<<<<<< HEAD
     img = cv2.imread(out_path + f'images/{processed_img_count:05d}.png')
     device_path = get_frame_positions_local(frame_count, frame_positions, frame_orientations)
-=======
-    img = cv2.imread(seg_path + f'images/frame_{frame_count:04d}.png')
-    device_path = get_frame_positions_local(frame_count, seg_path)
->>>>>>> 0af80d23
     device_path_l = device_path + np.array([0, 0, height])
     device_path_r = device_path + np.array([0, 0, height])
     device_path_l[:,1] -= width
@@ -160,7 +143,6 @@
     img_pts_l = img_pts_l[valid].astype(int) 
     img_pts_r = img_pts_r[valid].astype(int)
     img_pts = np.array((img_pts_l+img_pts_r)/2,np.int32) -[x1,y1]
-<<<<<<< HEAD
     if len(img_pts) > 190:
         img_pts = remove_collinear_points(img_pts)
         img_pts = extrapolate_to_bottom(img_pts)
@@ -183,27 +165,6 @@
         return None
 
 def extract_frames(seg_path, out_path, img_count, downsampling_factor=1):
-=======
-    img_pts = remove_collinear_points(img_pts)
-    img_pts = extrapolate_to_bottom(img_pts)
-    w, h = 1048, 524
-    mask = np.zeros((h, w), np.uint8)
-    for i in range(len(img_pts) - 1):
-        cv2.line(img, img_pts[i], img_pts[i + 1], (0, 255, 0), 3)
-        cv2.line(mask, img_pts[i], img_pts[i + 1], (255), 3)
-        
-    mask_folder = seg_path + "segmentation_masks"
-    vis_folder = seg_path + "visualization"
-    if not os.path.exists(mask_folder):
-        os.makedirs(mask_folder)
-        os.makedirs(vis_folder)
-    cv2.imwrite(f"{mask_folder}/mask_{frame_count:04d}.png", mask)
-    cv2.imwrite(f"{vis_folder}/vis_{frame_count:04d}.png", img)
-
-    return img_pts
-
-def extract_frames(seg_path, downsampling_factor=1):
->>>>>>> 0af80d23
     """    Extract frames from a video file and save them as images.
 
     Parameters:
@@ -214,11 +175,7 @@
     int: The total number of frames extracted.
     """
     video_path = seg_path +"video.hevc"
-<<<<<<< HEAD
     output_folder = out_path + "images"
-=======
-    output_folder = seg_path + "images"
->>>>>>> 0af80d23
     if not os.path.exists(output_folder):
         os.makedirs(output_folder)
 
@@ -233,7 +190,6 @@
         
     x2, y2 = x1+img_w, y1+img_h # Bottom-right corner coordinates
     
-<<<<<<< HEAD
     while success and frame_count < 1000:
         if frame_count % downsampling_factor == 0:
             img_count += 1
@@ -249,26 +205,10 @@
     parser.add_argument('--df', type=int, default=60, help='Factor by which to downsample the frames.')
     parser.add_argument('--dataset_root_path', type=str, default="", help='Root path of the dataset.')
     parser.add_argument('--out_path', type=str, default="", help='Path to the output directory.')
-=======
-    while success:
-        if frame_count % downsampling_factor == 0:
-            cropped_image = image[y1:y2, x1:x2]
-            cv2.imwrite(f"{output_folder}/frame_{frame_count:04d}.png", cropped_image)
-        success, image = vidcap.read()
-        frame_count += 1
-    vidcap.release()
-    return frame_count
-
-if __name__ == "__main__": 
-    parser = argparse.ArgumentParser(description="Process video segments to generate masks and visualizations.")
-    parser.add_argument('--df', type=int, default=10, help='Factor by which to downsample the frames.')
-    parser.add_argument('--dataset_root_path', type=str, default="", help='Root path of the dataset.')
->>>>>>> 0af80d23
 
     args = parser.parse_args()
     downsampling_factor = args.df
     dataset_root_path = args.dataset_root_path
-<<<<<<< HEAD
     out_path = args.out_path
     segments = glob.glob(dataset_root_path+"Chunk_*/*/*/")
     json_data = {"data": []}
@@ -287,18 +227,4 @@
         print(f"Finished processing {seg}")
     with open(f"{out_path}drivable_path.json", "w") as json_file:
         json.dump(json_data, json_file)
-    print("All segments processed successfully", len(segments))
-=======
-    segments = glob.glob(dataset_root_path+"Chunk_*/*/*/")
-    for seg in segments:
-        json_data = {"data": []}
-        total_frames =  extract_frames(seg, downsampling_factor)
-        for frame_count in range(0, total_frames, downsampling_factor):
-            drive_path = generate_mask_vis(frame_count, seg)
-            data = {f"{frame_count:04d}":{"drivable_path": drive_path.tolist(),"image_width": img_w, "image_height": img_h}}
-            json_data["data"].append(data)
-        with open(f"{seg}drivable_path.json", "w") as json_file:
-            json.dump(json_data, json_file)
-        print(f"Finished processing {seg}")
-    print("All segments processed successfully")
->>>>>>> 0af80d23
+    print("All segments processed successfully", len(segments))